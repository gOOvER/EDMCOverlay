--- conflicted
+++ resolved
@@ -24,8 +24,6 @@
     monitor = None
 
 
-<<<<<<< HEAD
-=======
 def trace(msg):
     """
     Print a trace message
@@ -39,7 +37,6 @@
 _prog = None
 
 
->>>>>>> 82acbe6c
 def find_server_program():
     """
     Look for EDMCOverlay.exe
@@ -57,11 +54,8 @@
     ]
     for item in locations:
         if os.path.isfile(item):
-<<<<<<< HEAD
-=======
             trace("EDMCOverlay: exe found at {}...".format(item))
             _prog = item
->>>>>>> 82acbe6c
             return item
     return None
 
@@ -88,10 +82,6 @@
 
     global _service
     program = find_server_program()
-<<<<<<< HEAD
-
-    if program:
-=======
     exedir = os.path.abspath(os.path.dirname(program))
 
     # see if it is alive
@@ -101,36 +91,23 @@
         return
     except Exception:
         trace("Overlay server is not running..")
->>>>>>> 82acbe6c
         # if it isnt running, start it
         try:
             if _service:
                 if _service.poll() is not None:
                     _service = None
-<<<<<<< HEAD
-            if not _service:
-                exedir = os.path.abspath(os.path.dirname(program))
-                _service = subprocess.Popen([program], cwd=exedir)
-
-=======
 
             if not _service:
                 if check_game_running():
                     trace("EDMCOverlay is starting {}".format(program))
                 _service = subprocess.Popen([program], cwd=exedir)
->>>>>>> 82acbe6c
             time.sleep(2)
             if _service.poll() is not None:
                 subprocess.check_call([program], cwd=exedir)
                 raise Exception("{} exited".format(program))
         except Exception as err:
-<<<<<<< HEAD
-            print(u"ensure_service failed with {}".format(err))
-            pass
-=======
             if check_game_running():
                 trace("error in ensure_service: {}".format(err))
->>>>>>> 82acbe6c
 
 
 class Overlay(object):
@@ -263,11 +240,6 @@
     Print stuff
     """
     import load as loader
-<<<<<<< HEAD
-    
-=======
-
->>>>>>> 82acbe6c
     loader.plugin_start()
 
     cl = Overlay()
